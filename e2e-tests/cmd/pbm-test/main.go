--- conflicted
+++ resolved
@@ -5,11 +5,8 @@
 	"io/ioutil"
 	"log"
 	"net/url"
-<<<<<<< HEAD
 	"os"
 	"time"
-=======
->>>>>>> 0da01e28
 
 	"github.com/hashicorp/go-version"
 	"github.com/minio/minio-go"
