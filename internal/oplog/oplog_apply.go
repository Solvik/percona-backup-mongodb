package oplog

import (
	"fmt"
	"io"
	"strings"
	"sync"
	"sync/atomic"
	"time"

	"github.com/globalsign/mgo"
	"github.com/globalsign/mgo/bson"
	"github.com/hashicorp/go-multierror"
	"github.com/percona/percona-backup-mongodb/bsonfile"
	"github.com/pkg/errors"
	log "github.com/sirupsen/logrus"
)

const (
	invalidOp = iota
	createCollectionOp
	createIndexOp
	dropColOp
)

type checker func(bson.MongoTimestamp, bson.MongoTimestamp) bool

type Apply struct {
	dbSession    *mgo.Session
	bsonReader   bsonfile.BSONReader
	lock         *sync.Mutex
	docsCount    int64
	stopAtTs     bson.MongoTimestamp
	fcheck       checker
	ignoreErrors bool // used for testing/debug
	debug        uint32
}

type Common struct {
	H    int64               `bson:"h"`
	NS   string              `bson:"ns"`
	Op   string              `bson:"op"`
	T    int                 `bson:"t"`
	TS   bson.MongoTimestamp `bson:"ts"`
	UI   bson.Binary         `bson:"ui"`
	V    int                 `bson:"v"`
	Wall time.Time           `bson:"wall"`
}

type createCollectionDoc struct {
	Common `bson:",inline"`
	O      struct {
		Create      string `bson:"create"`
		Size        int    `bson:"size"`
		Max         int    `bson:"max"`
		AutoIndexID bool   `bson:"autoIndexId"`
		Capped      bool   `bson:"capped"`
		IDIndex     struct {
			Key  bson.M `bson:"key"`
			Name string `bson:"name"`
			NS   string `bson:"ns"`
			V    int    `bson:"v"`
		} `bson:"idIndex"`
	} `bson:"o"`
}

type Collation struct {
	Locale          string `bson:"locale"`
	Alternate       string `bson:"alternate"`
	CaseFirst       string `bson:"caseFirst"`
	MaxVariable     string `bson:"maxVariable"`
	Version         string `bson:"version"`
	Strength        int    `bson:"strength"`
	CaseLevel       bool   `bson:"caseLevel"`
	NumericOrdering bool   `bson:"numericOrdering"`
	Normalization   bool   `bson:"normalization"`
	Backwards       bool   `bson:"backwards"`
}

type createIndexDoc struct {
	Common `bson:",inline"`
	O      struct {
<<<<<<< HEAD
		Key                bson.D    `bson:"key"`
		V                  int       `bson:"v"`
		CreateIndexes      string    `bson:"createIndexes"`
		Name               string    `bson:"name"`
		Background         bool      `bson:"background"`
		Sparse             bool      `bson:"sparse"`
		Unique             bool      `bson:"unique"`
		ExpireAfterSeconds int       `bson:"expireAfterSeconds"`
		Collation          Collation `bson:"collation"`
=======
		Key              bson.D         `bson:"key"`
		V                int            `bson:"v"`
		CreateIndexes    string         `bson:"createIndexes"`
		Name             string         `bson:"name"`
		Background       bool           `bson:"background"`
		Sparse           bool           `bson:"sparse"`
		Unique           bool           `bson:"unique"`
		DropDups         bool           `bson:"dropDups"`
		PartialFilter    bson.M         `bson:"partialFilter"`
		ExpireAfter      time.Duration  `bson:"expireAfter"`
		Min              int            `bson:"min"`
		Max              int            `bson:"max"`
		Minf             float64        `bson:"minf"`
		Maxf             float64        `bson:"maxf"`
		BucketSize       float64        `bson:"bucketSize"`
		Bits             int            `bson:"bits"`
		DefaultLanguage  string         `bson:"defaultLanguage"`
		LanguageOverride string         `bson:"languageOverride"`
		Weights          map[string]int `bson:"weigths"`
		Collation        *mgo.Collation `bson:"collation"`
>>>>>>> 4ec27ba4
	} `bson:"o"`
}

type dropColDoc struct {
	Common `bson:",inline"`
	O      struct {
		Drop string `bson:"drop"`
	} `bson:"o"`
}

func NewOplogApply(session *mgo.Session, r bsonfile.BSONReader) (*Apply, error) {
	session.SetMode(mgo.Strong, true)
	return &Apply{
		bsonReader: r,
		dbSession:  session,
		lock:       &sync.Mutex{},
		stopAtTs:   -1,
		fcheck:     noCheck,
	}, nil
}

func NewOplogApplyUntil(session *mgo.Session, r bsonfile.BSONReader, stopAtTs bson.MongoTimestamp,
) (*Apply, error) {
	return &Apply{
		bsonReader: r,
		dbSession:  session.Clone(),
		lock:       &sync.Mutex{},
		stopAtTs:   stopAtTs,
		fcheck:     check,
	}, nil
}

func noCheck(ts, stopAt bson.MongoTimestamp) bool {
	return false
}

func check(ts, stopAt bson.MongoTimestamp) bool {
	return ts > stopAt
}

func (oa *Apply) Run() error {
	oa.docsCount = 0
	var merr error // multi-error

	for {
		/* dest:
		bson.M{
		    "o": bson.M{
		        "_id":  "[\xef<\x19f\xa11V\xec5>*",
		        "id":   int(49),
		        "name": "name_049",
		    },
		    "ts":   bson.MongoTimestamp(6624579654957137951),
		    "t":    int64(1),
		    "h":    int64(-8478451192930320621),
		    "v":    int(2),
		    "op":   "i",
		    "ns":   "test.test_collection",
		    "wall": time.Time{
		        wall: 0x1d905c0,
		        ext:  63678001945,
		        loc:  (*time.Location)(nil),
		    },
		}
		*/
		dest := bson.M{}
		buf, err := oa.bsonReader.ReadNext()
		if err != nil {
			if err == io.EOF {
				return merr
			}
			merr = multierror.Append(merr, err)
			return merr
		}

		if err := bson.Unmarshal(buf, dest); err != nil {
			return fmt.Errorf("cannot unmarshal oplog document: %s", err)
		}

		if ts, ok := dest["ts"].(bson.MongoTimestamp); ok {
			if oa.fcheck(ts, oa.stopAtTs) {
				return nil
			}
		} else {
			return fmt.Errorf("oplog document ts field is not bson.MongoTimestamp, it is %T", dest["ts"])
		}

		icmd, ok := dest["op"]
		if !ok {
			return fmt.Errorf("invalid oplog document. there is no command")
		}

		if atomic.LoadUint32(&oa.debug) != 0 {
			fmt.Printf("%#v\n", dest)
		}

		if ns, ok := dest["ns"]; ok {
			if nss, ok := ns.(string); ok {
				if skip(nss) {
					continue
				}
			} else {
				return fmt.Errorf("invalid type for oplog cmd ns. Want string, got %T", ns)
			}
		}

		if cmd, ok := icmd.(string); ok && cmd == "c" {
			switch getCreateType(dest) {
			case createCollectionOp:
				err := processCreateCollection(oa.dbSession, buf)
				if err != nil {
					return errors.Wrapf(err, "cannot create collection from oplog cmd %+v", dest)
				}
				continue
			case createIndexOp:
				err := processCreateIndex(oa.dbSession, buf)
				if err != nil {
					return errors.Wrapf(err, "cannot create index from oplog cmd %+v", dest)
				}
				continue
			case dropColOp:
				err := processDropColCmd(oa.dbSession, buf)
				if err != nil {
					return errors.Wrapf(err, "cannot drop collection from oplog cmd %+v", dest)
				}
				continue
			default:
				log.Errorf("unknown command in op: %+v", dest)
			}
		}

		/* TODO: Fix me
		If a collection was created by the oplog in the lines above, I still don't know how to
		preserve the collection's UUID so, remove the UUIDs from all the Insert/Update/Delete
		*/
		if _, ok = dest["ui"]; ok {
			delete(dest, "ui")
		}

		result := bson.M{}
		//TODO: Improve this. Instead of applying ops one by one (the array has one element)
		// collect several documents. What happens if there are errors? Will it fail only in
		// one operation or all operations would fail?
		if err := oa.dbSession.Run(bson.M{"applyOps": []bson.M{dest}}, result); err != nil {
			log.Errorf("cannot apply oplog: %s\n%+v\n", err, dest)
			if !oa.ignoreErrors {
				return errors.Wrap(err, "cannot apply oplog operation")
			}
			merr = multierror.Append(merr, err)
		}
		atomic.AddInt64(&oa.docsCount, 1)
	}
}

/*
bson.M{
    "op":   "c",
    "ns":   "test.$cmd",
    "wall": time.Time{
        wall: 0x4b571c0,
        ext:  63693701482,
        loc:  (*time.Location)(nil),
    },
    "o": bson.M{
        "capped":      bool(true),
        "size":        int(1000192),
        "autoIndexId": bool(false),
        "create":      "testcol_03",
    },
    "ts": bson.MongoTimestamp(6692008652934479875),
    "t":  int64(1),
    "h":  int64(4522109498565533103),
    "v":  int(2),
}
*/
func processCreateCollection(sess *mgo.Session, buf []byte) error {
	opdoc := createCollectionDoc{}
	if err := bson.Unmarshal(buf, &opdoc); err != nil {
		return errors.Wrap(err, "cannot unmarshal create collection command")
	}

	ns := strings.TrimSuffix(opdoc.NS, ".$cmd")

	if ns == "" {
		return fmt.Errorf("invalid namespace (empty)")
	}

	autoIndexID := !opdoc.O.AutoIndexID
	if _, ok := opdoc.O.IDIndex.Key["_id"]; ok {
		autoIndexID = true
	}
	info := &mgo.CollectionInfo{
		DisableIdIndex: !autoIndexID,
		ForceIdIndex:   opdoc.O.AutoIndexID,
		Capped:         opdoc.O.Capped,
		MaxBytes:       opdoc.O.Size,
		MaxDocs:        opdoc.O.Max,
	}

	if err := sess.DB(ns).C(opdoc.O.Create).Create(info); err != nil {
		return err
	}
	return nil
}

/*
   "o": bson.M{
       "key": bson.M{
           "f1": int(1),
           "f2": int(-1),
       },
       "name":          "f1_1_f2_-1",
       "background":    bool(true),
       "sparse":        bool(true),
       "createIndexes": "testcol_00",
       "v":             int(2),
       "unique":        bool(true),
   },
*/
func processCreateIndex(sess *mgo.Session, buf []byte) error {
	opdoc := createIndexDoc{}
	if err := bson.Unmarshal(buf, &opdoc); err != nil {
		return errors.Wrap(err, "cannot unmarshal create collection command")
	}

	ns := strings.TrimSuffix(opdoc.NS, ".$cmd")

	if ns == "" {
		return fmt.Errorf("invalid namespace (empty)")
	}

	index := mgo.Index{
<<<<<<< HEAD
		Key:         []string{},
		Unique:      opdoc.O.Unique,
		DropDups:    opdoc.O.Unique,
		Background:  opdoc.O.Background,
		Sparse:      opdoc.O.Sparse,
		Name:        opdoc.O.Name,
		ExpireAfter: time.Duration(opdoc.O.ExpireAfterSeconds) * time.Second,
		Collation: &mgo.Collation{
			Locale:          opdoc.O.Collation.Locale,
			Alternate:       opdoc.O.Collation.Alternate,
			CaseFirst:       opdoc.O.Collation.CaseFirst,
			MaxVariable:     opdoc.O.Collation.MaxVariable,
			Strength:        opdoc.O.Collation.Strength,
			CaseLevel:       opdoc.O.Collation.CaseLevel,
			NumericOrdering: opdoc.O.Collation.NumericOrdering,
			Normalization:   opdoc.O.Collation.Normalization,
			Backwards:       opdoc.O.Collation.Backwards,
		},
=======
		Key:              []string{},
		Unique:           opdoc.O.Unique,
		DropDups:         opdoc.O.DropDups,
		Background:       opdoc.O.Background,
		Sparse:           opdoc.O.Sparse,
		PartialFilter:    opdoc.O.PartialFilter,
		ExpireAfter:      opdoc.O.ExpireAfter,
		Name:             opdoc.O.Name,
		Min:              opdoc.O.Min,
		Max:              opdoc.O.Max,
		Minf:             opdoc.O.Minf,
		Maxf:             opdoc.O.Maxf,
		BucketSize:       opdoc.O.BucketSize,
		Bits:             opdoc.O.Bits,
		DefaultLanguage:  opdoc.O.DefaultLanguage,
		LanguageOverride: opdoc.O.LanguageOverride,
		Weights:          opdoc.O.Weights,
		Collation:        opdoc.O.Collation,
>>>>>>> 4ec27ba4
	}
	for _, key := range opdoc.O.Key {
		sign := ""
		switch k := key.Value.(type) {
		case int:
			if k < 0 {
				sign = "-"
			}
		case int8:
			if k < 0 {
				sign = "-"
			}
		case int16:
			if k < 0 {
				sign = "-"
			}
		case int32:
			if k < 0 {
				sign = "-"
			}
		case int64:
			if k < 0 {
				sign = "-"
			}
		case float32:
			if k < 0 {
				sign = "-"
			}
		case float64:
			if k < 0 {
				sign = "-"
			}
		}
		if key.Name != "_fts" && key.Name != "_ftsx" {
			index.Key = append(index.Key, sign+key.Name)
		}
<<<<<<< HEAD
		index.Key = append(index.Key, sign+key.Name)
=======
>>>>>>> 4ec27ba4
	}

	sess.ResetIndexCache()
	err := sess.DB(ns).C(opdoc.O.CreateIndexes).EnsureIndex(index)
	if err != nil {
		return errors.Wrapf(err, "cannot create index %+v", index)
	}
	sess.ResetIndexCache()

	return nil
}

func processDropColCmd(sess *mgo.Session, buf []byte) error {
	opdoc := dropColDoc{}
	if err := bson.Unmarshal(buf, &opdoc); err != nil {
		return errors.Wrap(err, "cannot unmarshal drop collection command")
	}

	ns := strings.TrimSuffix(opdoc.NS, ".$cmd")

	if ns == "" {
		return fmt.Errorf("invalid namespace (empty)")
	}
	return sess.DB(ns).C(opdoc.O.Drop).DropCollection()
}

func getCreateType(doc bson.M) int {
	om, ok := doc["o"]
	if !ok {
		return invalidOp
	}
	o, ok := om.(bson.M)
	if !ok {
		return invalidOp
	}

	switch {
	case getString(o, "create"):
		return createCollectionOp
	case getString(o, "createIndexes"):
		return createIndexOp
	case getString(o, "drop"):
		return dropColOp
	}

	return invalidOp
}

func getString(o bson.M, key string) bool {
	if cmd, ok := o[key]; ok {
		if _, ok := cmd.(string); ok {
			return true
		}
	}
	return false
}

func (oa *Apply) Count() int64 {
	oa.lock.Lock()
	defer oa.lock.Unlock()
	return oa.docsCount
}

func skip(ns string) bool {
	systemNS := map[string]struct{}{
		"config.system.sessions":   {},
		"config.cache.collections": {},
	}

	_, ok := systemNS[ns]

	return ok
}<|MERGE_RESOLUTION|>--- conflicted
+++ resolved
@@ -80,17 +80,6 @@
 type createIndexDoc struct {
 	Common `bson:",inline"`
 	O      struct {
-<<<<<<< HEAD
-		Key                bson.D    `bson:"key"`
-		V                  int       `bson:"v"`
-		CreateIndexes      string    `bson:"createIndexes"`
-		Name               string    `bson:"name"`
-		Background         bool      `bson:"background"`
-		Sparse             bool      `bson:"sparse"`
-		Unique             bool      `bson:"unique"`
-		ExpireAfterSeconds int       `bson:"expireAfterSeconds"`
-		Collation          Collation `bson:"collation"`
-=======
 		Key              bson.D         `bson:"key"`
 		V                int            `bson:"v"`
 		CreateIndexes    string         `bson:"createIndexes"`
@@ -111,7 +100,6 @@
 		LanguageOverride string         `bson:"languageOverride"`
 		Weights          map[string]int `bson:"weigths"`
 		Collation        *mgo.Collation `bson:"collation"`
->>>>>>> 4ec27ba4
 	} `bson:"o"`
 }
 
@@ -344,26 +332,6 @@
 	}
 
 	index := mgo.Index{
-<<<<<<< HEAD
-		Key:         []string{},
-		Unique:      opdoc.O.Unique,
-		DropDups:    opdoc.O.Unique,
-		Background:  opdoc.O.Background,
-		Sparse:      opdoc.O.Sparse,
-		Name:        opdoc.O.Name,
-		ExpireAfter: time.Duration(opdoc.O.ExpireAfterSeconds) * time.Second,
-		Collation: &mgo.Collation{
-			Locale:          opdoc.O.Collation.Locale,
-			Alternate:       opdoc.O.Collation.Alternate,
-			CaseFirst:       opdoc.O.Collation.CaseFirst,
-			MaxVariable:     opdoc.O.Collation.MaxVariable,
-			Strength:        opdoc.O.Collation.Strength,
-			CaseLevel:       opdoc.O.Collation.CaseLevel,
-			NumericOrdering: opdoc.O.Collation.NumericOrdering,
-			Normalization:   opdoc.O.Collation.Normalization,
-			Backwards:       opdoc.O.Collation.Backwards,
-		},
-=======
 		Key:              []string{},
 		Unique:           opdoc.O.Unique,
 		DropDups:         opdoc.O.DropDups,
@@ -382,7 +350,6 @@
 		LanguageOverride: opdoc.O.LanguageOverride,
 		Weights:          opdoc.O.Weights,
 		Collation:        opdoc.O.Collation,
->>>>>>> 4ec27ba4
 	}
 	for _, key := range opdoc.O.Key {
 		sign := ""
@@ -419,10 +386,6 @@
 		if key.Name != "_fts" && key.Name != "_ftsx" {
 			index.Key = append(index.Key, sign+key.Name)
 		}
-<<<<<<< HEAD
-		index.Key = append(index.Key, sign+key.Name)
-=======
->>>>>>> 4ec27ba4
 	}
 
 	sess.ResetIndexCache()
