.. _pbm.index:

|pbm| Documentation
********************************************************************************

|pbm| is a distributed, low-impact solution for achieving consistent backups of
|mongodb| sharded clusters and replica sets.

|pbm| supports `Percona Server for MongoDB
<https://www.percona.com/software/mongo-database/percona-server-for-mongodb>`_
and MongoDB Community v3.6 or higher with `MongoDB Replication
<https://docs.mongodb.com/manual/replication/>`_ enabled.

The |pbm| project inherited from and replaces `mongodb_consistent_backup`,
which is no longer actively developed or supported.

.. _pbm.feature:

.. rubric:: Features

.. hlist::
   :columns: 2

   - Backup and restore for both classic, non-sharded replica sets and clusters
   - Simple command-line management utility
   - Replica set and sharded cluster consistency through oplog capture
   - Distributed transaction consistency with MongoDB 4.2+
   - Simple, integrated-with-MongoDB authentication
   - No need to install a coordination service on a separate server.
   - Use any S3-compatible storage
   - Users with classic, locally-mounted remote filesystem backup servers can
     use 'file system' instead of 's3' storage type.

Introduction
***********************************************

.. toctree::
   :maxdepth: 2
   :glob:

   intro
   architecture

Installation and Upgrade
***********************************************

.. toctree::
   :maxdepth: 2
   :glob:

   installation
   upgrading

Getting Started
***********************************************  

.. toctree::
   :maxdepth: 2
   :glob:

   authentication
   config

Usage
***********************************************

.. toctree::
   :maxdepth: 2
   :glob:

   running
<<<<<<< HEAD
   point-in-time-recovery
=======

Troubleshooting 
***********************************************

.. toctree::
   :maxdepth: 2
   :glob:

>>>>>>> 3ee25336
   troubleshooting

Uninstall |PBM|
***********************************************

.. toctree::
   :maxdepth: 2
   :glob:
   
   uninstalling

Reference
***********************************************
   
.. toctree::
   :maxdepth: 1
   :glob:

   release-notes
   contributing
   glossary

.. include:: .res/replace.txt
.. include:: .res/url.txt

----

.. rubric:: Contact Us

Bugs and feature requests can be opened as JIRA tickets at
https://jira.percona.com/projects/PBM/issues .

Contact us using the form on the
site (https://www.percona.com/about-percona/contact).<|MERGE_RESOLUTION|>--- conflicted
+++ resolved
@@ -36,7 +36,6 @@
 
 .. toctree::
    :maxdepth: 2
-   :glob:
 
    intro
    architecture
@@ -46,7 +45,6 @@
 
 .. toctree::
    :maxdepth: 2
-   :glob:
 
    installation
    upgrading
@@ -56,7 +54,6 @@
 
 .. toctree::
    :maxdepth: 2
-   :glob:
 
    authentication
    config
@@ -65,22 +62,17 @@
 ***********************************************
 
 .. toctree::
-   :maxdepth: 2
-   :glob:
+   :maxdepth: 2  
 
    running
-<<<<<<< HEAD
    point-in-time-recovery
-=======
 
 Troubleshooting 
 ***********************************************
 
 .. toctree::
    :maxdepth: 2
-   :glob:
-
->>>>>>> 3ee25336
+      
    troubleshooting
 
 Uninstall |PBM|
@@ -88,7 +80,6 @@
 
 .. toctree::
    :maxdepth: 2
-   :glob:
    
    uninstalling
 
@@ -97,7 +88,6 @@
    
 .. toctree::
    :maxdepth: 1
-   :glob:
 
    release-notes
    contributing
